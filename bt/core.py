"""
Contains the core building blocks of the framework.
"""
from __future__ import division
import math
from copy import deepcopy

import pandas as pd
import numpy as np
import cython as cy


class Node(object):

    """
    The Node is the main building block in bt's tree structure design.
    Both StrategyBase and SecurityBase inherit Node. It contains the
    core functionality of a tree node.

    Args:
        * name (str): The Node name
        * parent (Node): The parent Node
        * children (dict, list): A collection of children. If dict,
            the format is {name: child}, if list then list of children.

    Attributes:
        * name (str): Node name
        * parent (Node): Node parent
        * root (Node): Root node of the tree (topmost node)
        * children (dict): Node's children
        * now (datetime): Used when backtesting to store current date
        * stale (bool): Flag used to determine if Node is stale and need
            updating
        * prices (TimeSeries): Prices of the Node. Prices for a security will
            be the security's price, for a strategy it will be an index that
            reflects the value of the strategy over time.
        * price (float): last price
        * value (float): last value
        * weight (float): weight in parent
        * full_name (str): Name including parents' names
        * members (list): Current Node + node's children

    """

    _price = cy.declare(cy.double)
    _value = cy.declare(cy.double)
    _weight = cy.declare(cy.double)
    _issec = cy.declare(cy.bint)
    _has_strat_children = cy.declare(cy.bint)

    def __init__(self, name, parent=None, children=None):

        self.name = name

        # strategy children helpers
        self._has_strat_children = False
        self._strat_children = []

        # if children is not None, we assume that we want to limit the
        # available children space to the provided list.
        if children is not None:
            if isinstance(children, list):
                # if all strings - just save as universe_filter
                if all(isinstance(x, str) for x in children):
                    self._universe_tickers = children
                    # empty dict - don't want to uselessly create
                    # tons of children when they might not be needed
                    children = {}
                else:
                    # this will be case if we pass in children
                    # (say a bunch of sub-strategies)
                    tmp = {}
                    ut = []
                    for c in children:
                        if type(c) == str:
                            tmp[c] = SecurityBase(c)
                            ut.append(c)
                        else:
                            # deepcopy object for possible later reuse
                            tmp[c.name] = deepcopy(c)

                            # if strategy, turn on flag and add name to list
                            # strategy children have special treatment
                            if isinstance(c, StrategyBase):
                                self._has_strat_children = True
                                self._strat_children.append(c.name)
                            # if not strategy, then we will want to add this to
                            # universe_tickers to filter on setup
                            else:
                                ut.append(c.name)

                    children = tmp
                    # we want to keep whole universe in this case
                    # so set to None
                    self._universe_tickers = ut

        if parent is None:
            self.parent = self
            self.root = self
            # by default all positions are integer
            self.integer_positions = True
        else:
            self.parent = parent
            self.root = parent.root
            parent._add_child(self)

        # default children
        if children is None:
            children = {}
            self._universe_tickers = None
        self.children = children

        self._childrenv = list(children.values())
        for c in self._childrenv:
            c.parent = self
            c.root = self.root

        # set default value for now
        self.now = 0
        # make sure root has stale flag
        # used to avoid unncessary update
        # sometimes we change values in the tree and we know that we will need
        # to update if another node tries to access a given value (say weight).
        # This avoid calling the update until it is actually needed.
        self.root.stale = False

        # helper vars
        self._price = 0
        self._value = 0
        self._weight = 0

        # is security flag - used to avoid updating 0 pos securities
        self._issec = False

    def __getitem__(self, key):
        return self.children[key]

    def use_integer_positions(self, integer_positions):
        """
        Set indicator to use (or not) integer positions for give strategy or
        security.

        By default all positions in number of stocks should be integer.
        However this may lead to unexpected results when working with adjusted
        prices of stocks. Because of series of reverse splits of stocks, the
        adjusted prices back in time might be high. Thus rounding of desired
        amount of stocks to buy may lead to having 0, and thus ignoring this
        stock from backtesting.
        """
        self.integer_positions = integer_positions
        for c in self._childrenv:
            c.use_integer_positions(integer_positions)

    @property
    def prices(self):
        """
        A TimeSeries of the Node's price.
        """
        # can optimize depending on type -
        # securities don't need to check stale to
        # return latest prices, whereas strategies do...
        raise NotImplementedError()

    @property
    def price(self):
        """
        Current price of the Node
        """
        # can optimize depending on type -
        # securities don't need to check stale to
        # return latest prices, whereas strategies do...
        raise NotImplementedError()

    @property
    def value(self):
        """
        Current value of the Node
        """
        if self.root.stale:
            self.root.update(self.root.now, None)
        return self._value

    @property
    def weight(self):
        """
        Current weight of the Node (with respect to the parent).
        """
        if self.root.stale:
            self.root.update(self.root.now, None)
        return self._weight

    def setup(self, dates):
        """
        Setup method used to initialize a Node with a set of dates.
        """
        raise NotImplementedError()

    def _add_child(self, child):
        child.parent = self
        child.root = self.root
        child.integer_positions = self.integer_positions

        if self.children is None:
            self.children = {child.name: child}
        else:
            self.children[child.name] = child

        self._childrenv = list(self.children.values())

    def update(self, date, data=None, inow=None):
        """
        Update Node with latest date, and optionally some data.
        """
        raise NotImplementedError()

    def adjust(self, amount, update=True, isflow=True):
        """
        Adjust Node value by amount.
        """
        raise NotImplementedError()

    def allocate(self, amount, update=True):
        """
        Allocate capital to Node.
        """
        raise NotImplementedError()

    @property
    def members(self):
        """
        Node members. Members include current node as well as Node's
        children.
        """
        res = [self]
        for c in list(self.children.values()):
            res.extend(c.members)
        return res

    @property
    def full_name(self):
        if self.parent == self:
            return self.name
        else:
            return '%s>%s' % (self.parent.full_name, self.name)

    def __repr__(self):
        return '<%s %s>' % (self.__class__.__name__, self.full_name)


class StrategyBase(Node):

    """
    Strategy Node. Used to define strategy logic within a tree.
    A Strategy's role is to allocate capital to it's children
    based on a function.

    Args:
        * name (str): Strategy name
        * children (dict, list): A collection of children. If dict,
            the format is {name: child}, if list then list of children.
            Children can be any type of Node.
        * parent (Node): The parent Node

    Attributes:
        * name (str): Strategy name
        * parent (Strategy): Strategy parent
        * root (Strategy): Root node of the tree (topmost node)
        * children (dict): Strategy's children
        * now (datetime): Used when backtesting to store current date
        * stale (bool): Flag used to determine if Strategy is stale and need
            updating
        * prices (TimeSeries): Prices of the Strategy - basically an index that
            reflects the value of the strategy over time.
        * price (float): last price
        * value (float): last value
        * weight (float): weight in parent
        * full_name (str): Name including parents' names
        * members (list): Current Strategy + strategy's children
        * commission_fn (fn(quantity, price)): A function used to determine the
            commission (transaction fee) amount. Could be used to model slippage
            (implementation shortfall). Note that often fees are symmetric for
            buy and sell and absolute value of quantity should be used for
            calculation.
        * capital (float): Capital amount in Strategy - cash
        * universe (DataFrame): Data universe available at the current time.
            Universe contains the data passed in when creating a Backtest. Use
            this data to determine strategy logic.

    """

    _capital = cy.declare(cy.double)
    _net_flows = cy.declare(cy.double)
    _last_value = cy.declare(cy.double)
    _last_price = cy.declare(cy.double)
    _last_fee = cy.declare(cy.double)
    _paper_trade = cy.declare(cy.bint)
    bankrupt = cy.declare(cy.bint)

    def __init__(self, name, children=None, parent=None):
        Node.__init__(self, name, children=children, parent=parent)
        self._capital = 0
        self._weight = 1
        self._value = 0
        self._price = 100

        # helper vars
        self._net_flows = 0
        self._last_value = 0
        self._last_price = 100
        self._last_fee = 0

        # default commission function
        self.commission_fn = self._dflt_comm_fn

        self._paper_trade = False
        self._positions = None
        self.bankrupt = False

    @property
    def price(self):
        """
        Current price.
        """
        if self.root.stale:
            self.root.update(self.now, None)
        return self._price

    @property
    def prices(self):
        """
        TimeSeries of prices.
        """
        if self.root.stale:
            self.root.update(self.now, None)
        return self._prices.ix[:self.now]

    @property
    def values(self):
        """
        TimeSeries of values.
        """
        if self.root.stale:
            self.root.update(self.now, None)
        return self._values.ix[:self.now]

    @property
    def capital(self):
        """
        Current capital - amount of unallocated capital left in strategy.
        """
        # no stale check needed
        return self._capital

    @property
    def cash(self):
        """
        TimeSeries of unallocated capital.
        """
        # no stale check needed
        return self._cash

    @property
    def fees(self):
        """
        TimeSeries of fees.
        """
        # no stale check needed
        return self._fees

    @property
    def universe(self):
        """
        Data universe available at the current time.
        Universe contains the data passed in when creating a Backtest.
        Use this data to determine strategy logic.
        """
        # avoid windowing every time
        # if calling and on same date return
        # cached value
        if self.now == self._last_chk:
            return self._funiverse
        else:
            self._last_chk = self.now
            self._funiverse = self._universe.ix[:self.now]
            return self._funiverse

    @property
    def positions(self):
        """
        TimeSeries of positions.
        """
        # if accessing and stale - update first
        if self.root.stale:
            self.root.update(self.root.now, None)

        if self._positions is not None:
            return self._positions
        else:
            vals = pd.DataFrame({x.name: x.positions for x in self.members
                                 if isinstance(x, SecurityBase)})
            self._positions = vals
            return vals

    def setup(self, universe):
        """
        Setup strategy with universe. This will speed up future calculations
        and updates.
        """
        # save full universe in case we need it
        self._original_data = universe

        # determine if needs paper trading
        # and setup if so
        if self is not self.parent:
            self._paper_trade = True
            self._paper_amount = 1000000

            paper = deepcopy(self)
            paper.parent = paper
            paper.root = paper
            paper._paper_trade = False
            paper.setup(self._original_data)
            paper.adjust(self._paper_amount)
            self._paper = paper

        # setup universe
        funiverse = universe

        if self._universe_tickers is not None:
            # if we have universe_tickers defined, limit universe to
            # those tickers
            valid_filter = list(set(universe.columns)
                                .intersection(self._universe_tickers))

            funiverse = universe[valid_filter].copy()

            # if we have strat children, we will need to create their columns
            # in the new universe
            if self._has_strat_children:
                for c in self._strat_children:
                    funiverse[c] = np.nan

            # must create to avoid pandas warning
            funiverse = pd.DataFrame(funiverse)

        self._universe = funiverse
        # holds filtered universe
        self._funiverse = funiverse
        self._last_chk = None

        # We're not bankrupt yet
        self.bankrupt = False

        # setup internal data
        self.data = pd.DataFrame(index=funiverse.index,
                                 columns=['price', 'value', 'cash', 'fees'],
                                 data=0.0)

        self._prices = self.data['price']
        self._values = self.data['value']
        self._cash = self.data['cash']
        self._fees = self.data['fees']

        # setup children as well - use original universe here - don't want to
        # pollute with potential strategy children in funiverse
        if self.children is not None:
            [c.setup(universe) for c in self._childrenv]

    @cy.locals(newpt=cy.bint, val=cy.double, ret=cy.double)
    def update(self, date, data=None, inow=None):
        """
        Update strategy. Updates prices, values, weight, etc.
        """
        # resolve stale state
        self.root.stale = False

        # update helpers on date change
        # also set newpt flag
        newpt = False
        if self.now == 0:
            newpt = True
        elif date != self.now:
            self._net_flows = 0
            self._last_price = self._price
            self._last_value = self._value
            self._last_fee = 0.0
            newpt = True

        # update now
        self.now = date
        if inow is None:
            if self.now == 0:
                inow = 0
            else:
                inow = self.data.index.get_loc(date)

        # update children if any and calculate value
        val = self._capital  # default if no children

        if self.children is not None:
            for c in self._childrenv:
                # avoid useless update call
                if c._issec and not c._needupdate:
                    continue
                c.update(date, data, inow)
                val += c.value

        if self.root == self:
            if (val < 0) and not self.bankrupt:
                # Declare a bankruptcy
                self.bankrupt = True
                self.flatten()

        # update data if this value is different or
        # if now has changed - avoid all this if not since it
        # won't change
        if newpt or self._value != val:
            self._value = val
            self._values.values[inow] = val

            try:
<<<<<<< HEAD
                ret = self._value / (self._last_value
                                     + self._net_flows) - 1
                if ret != ret: # means _weight == NaN
                    raise ZeroDivisionError
            except ZeroDivisionError:
=======
                with np.errstate(divide='raise', invalid='raise'):
                    ret = self._value / (self._last_value
                                         + self._net_flows) - 1
            except (ZeroDivisionError, FloatingPointError):
>>>>>>> 4d0f3f6e
                if self._value == 0:
                    ret = 0
                else:
                    raise ZeroDivisionError(
                        'Could not update %s. Last value '
                        'was %s and net flows were %s. Current'
                        'value is %s. Therefore, '
                        'we are dividing by zero to obtain the return '
                        'for the period.' % (self.name,
                                             self._last_value,
                                             self._net_flows,
                                             self._value))

            self._price = self._last_price * (1 + ret)
            self._prices.values[inow] = self._price

        # update children weights
        if self.children is not None:
            for c in self._childrenv:
                # avoid useless update call
                if c._issec and not c._needupdate:
                    continue
                try:
<<<<<<< HEAD
                    c._weight = c.value / val
                    if c._weight != c._weight: # means _weight == NaN
                        c._weight = 0.0
                except ZeroDivisionError:
=======
                    with np.errstate(divide='raise', invalid='raise'):
                        c._weight = c.value / val
                except (ZeroDivisionError, FloatingPointError):
>>>>>>> 4d0f3f6e
                    c._weight = 0.0

        # if we have strategy children, we will need to update them in universe
        if self._has_strat_children:
            for c in self._strat_children:
                # TODO: optimize ".loc" here as well
                self._universe.loc[date, c] = self.children[c].price

        # Cash should track the unallocated capital at the end of the day, so
        # we should update it every time we call "update".
        # Same for fees
        self._cash.values[inow] = self._capital
        self._fees.values[inow] = self._last_fee

        # update paper trade if necessary
        if newpt and self._paper_trade:
            self._paper.update(date)
            self._paper.run()
            self._paper.update(date)
            # update price
            self._price = self._paper.price
            self._prices.values[inow] = self._price

    @cy.locals(amount=cy.double, update=cy.bint, flow=cy.bint, fees=cy.double)
    def adjust(self, amount, update=True, flow=True, fee=0.0):
        """
        Adjust capital - used to inject capital to a Strategy. This injection
        of capital will have no effect on the children.

        Args:
            * amount (float): Amount to adjust by.
            * update (bool): Force update?
            * flow (bool): Is this adjustment a flow? Basically a flow will
                have an impact on the price index. Examples of flows are
                commissions.

        """
        # adjust capital
        self._capital += amount
        self._last_fee += fee

        # if flow - increment net_flows - this will not affect
        # performance. Commissions and other fees are not flows since
        # they have a performance impact
        if flow:
            self._net_flows += amount

        if update:
            # indicates that data is now stale and must
            # be updated before access
            self.root.stale = True

    @cy.locals(amount=cy.double, update=cy.bint)
    def allocate(self, amount, child=None, update=True):
        """
        Allocate capital to Strategy. By default, capital is allocated
        recursively down the children, proportionally to the children's
        weights.  If a child is specified, capital will be allocated
        to that specific child.

        Allocation also have a side-effect. They will deduct the same amount
        from the parent's "account" to offset the allocation. If there is
        remaining capital after allocation, it will remain in Strategy.

        Args:
            * amount (float): Amount to allocate.
            * child (str): If specified, allocation will be directed to child
                only. Specified by name.
            * update (bool): Force update.

        """
        # allocate to child
        if child is not None:
            if child not in self.children:
                c = SecurityBase(child)
                c.setup(self._universe)
                # update to bring up to speed
                c.update(self.now)
                # add child to tree
                self._add_child(c)

            # allocate to child
            self.children[child].allocate(amount)
        # allocate to self
        else:
            # adjust parent's capital
            # no need to update now - avoids repetition
            if self.parent == self:
                self.parent.adjust(-amount, update=False, flow=True)
            else:
                # do NOT set as flow - parent will be another strategy
                # and therefore should not incur flow
                self.parent.adjust(-amount, update=False, flow=False)

            # adjust self's capital
            self.adjust(amount, update=False, flow=True)

            # push allocation down to children if any
            # use _weight to avoid triggering an update
            if self.children is not None:
                [c.allocate(amount * c._weight, update=False)
                 for c in self._childrenv]

            # mark as stale if update requested
            if update:
                self.root.stale = True

    @cy.locals(delta=cy.double, weight=cy.double, base=cy.double)
    def rebalance(self, weight, child, base=np.nan, update=True):
        """
        Rebalance a child to a given weight.

        This is a helper method to simplify code logic. This method is used
        when we want to se the weight of a particular child to a set amount.
        It is similar to allocate, but it calculates the appropriate allocation
        based on the current weight.

        Args:
            * weight (float): The target weight. Usually between -1.0 and 1.0.
            * child (str): child to allocate to - specified by name.
            * base (float): If specified, this is the base amount all weight
                delta calculations will be based off of. This is useful when we
                determine a set of weights and want to rebalance each child
                given these new weights. However, as we iterate through each
                child and call this method, the base (which is by default the
                current value) will change. Therefore, we can set this base to
                the original value before the iteration to ensure the proper
                allocations are made.
            * update (bool): Force update?

        """
        # if weight is 0 - we want to close child
        if weight == 0:
            if child in self.children:
                return self.close(child)
            else:
                return

        # if no base specified use self's value
        if np.isnan(base):
            base = self.value

        # else make sure we have child
        if child not in self.children:
            c = SecurityBase(child)
            c.setup(self._universe)
            # update child to bring up to speed
            c.update(self.now)
            self._add_child(c)

        # allocate to child
        # figure out weight delta
        c = self.children[child]
        delta = weight - c.weight
        c.allocate(delta * base)

    def close(self, child):
        """
        Close a child position - alias for rebalance(0, child). This will also
        flatten (close out all) the child's children.

        Args:
            * child (str): Child, specified by name.
        """
        c = self.children[child]
        # flatten if children not None
        if c.children is not None and len(c.children) != 0:
            c.flatten()
        c.allocate(-c.value)

    def flatten(self):
        """
        Close all child positions.
        """
        # go right to base alloc
        [c.allocate(-c.value) for c in self._childrenv if c.value != 0]

    def run(self):
        """
        This is the main logic method. Override this method to provide some
        algorithm to execute on each date change. This method is called by
        backtester.
        """
        pass

    def set_commissions(self, fn):
        """
        Set commission (transaction fee) function.

        Args:
            fn (fn(quantity, price)): Function used to determine commission
            amount.

        """
        self.commission_fn = fn

        for c in self._childrenv:
            if isinstance(c, StrategyBase):
                c.set_commissions(fn)

    @cy.locals(q=cy.double, p=cy.double)
    def _dflt_comm_fn(self, q, p):
        return max(1, abs(q) * 0.01)


class SecurityBase(Node):

    """
    Security Node. Used to define a security within a tree.
    A Security's has no children. It simply models an asset that can be bought
    or sold.

    Args:
        * name (str): Security name
        * multiplier (float): security multiplier - typically used for
            derivatives.

    Attributes:
        * name (str): Security name
        * parent (Security): Security parent
        * root (Security): Root node of the tree (topmost node)
        * now (datetime): Used when backtesting to store current date
        * stale (bool): Flag used to determine if Security is stale and need
            updating
        * prices (TimeSeries): Security prices.
        * price (float): last price
        * value (float): last value - basically position * price * multiplier
        * weight (float): weight in parent
        * full_name (str): Name including parents' names
        * members (list): Current Security + strategy's children
        * position (float): Current position (quantity).

    """

    _last_pos = cy.declare(cy.double)
    _position = cy.declare(cy.double)
    multiplier = cy.declare(cy.double)
    _prices_set = cy.declare(cy.bint)
    _needupdate = cy.declare(cy.bint)

    @cy.locals(multiplier=cy.double)
    def __init__(self, name, multiplier=1):
        Node.__init__(self, name, parent=None, children=None)
        self._value = 0
        self._price = 0
        self._weight = 0
        self._position = 0
        self.multiplier = multiplier

        # opt
        self._last_pos = 0
        self._issec = True
        self._needupdate = True

    @property
    def price(self):
        """
        Current price.
        """
        # if accessing and stale - update first
        if self._needupdate or self.now != self.parent.now:
            self.update(self.root.now)
        return self._price

    @property
    def prices(self):
        """
        TimeSeries of prices.
        """
        # if accessing and stale - update first
        if self._needupdate or self.now != self.parent.now:
            self.update(self.root.now)
        return self._prices.ix[:self.now]

    @property
    def values(self):
        """
        TimeSeries of values.
        """
        # if accessing and stale - update first
        if self._needupdate or self.now != self.parent.now:
            self.update(self.root.now)
        if self.root.stale:
            self.root.update(self.root.now, None)
        return self._values.ix[:self.now]

    @property
    def position(self):
        """
        Current position
        """
        # no stale check needed
        return self._position

    @property
    def positions(self):
        """
        TimeSeries of positions.
        """
        # if accessing and stale - update first
        if self._needupdate:
            self.update(self.root.now)
        if self.root.stale:
            self.root.update(self.root.now, None)
        return self._positions.ix[:self.now]

    def setup(self, universe):
        """
        Setup Security with universe. Speeds up future runs.

        Args:
            * universe (DataFrame): DataFrame of prices with security's name as
                one of the columns.

        """
        # if we already have all the prices, we will store them to speed up
        # future udpates
        try:
            prices = universe[self.name]
        except KeyError:
            prices = None

        # setup internal data
        if prices is not None:
            self._prices = prices
            self.data = pd.DataFrame(index=universe.index,
                                     columns=['value', 'position'],
                                     data=0.0)
            self._prices_set = True
        else:
            self.data = pd.DataFrame(index=universe.index,
                                     columns=['price', 'value', 'position'])
            self._prices = self.data['price']
            self._prices_set = False

        self._values = self.data['value']
        self._positions = self.data['position']

    @cy.locals(prc=cy.double)
    def update(self, date, data=None, inow=None):
        """
        Update security with a given date and optionally, some data.
        This will update price, value, weight, etc.
        """
        # filter for internal calls when position has not changed - nothing to
        # do. Internal calls (stale root calls) have None data. Also want to
        # make sure date has not changed, because then we do indeed want to
        # update.
        if date == self.now and self._last_pos == self._position:
            return

        if inow is None:
            if date == 0:
                inow = 0
            else:
                inow = self.data.index.get_loc(date)

        # date change - update price
        if date != self.now:
            # update now
            self.now = date

            if self._prices_set:
                self._price = self._prices.values[inow]
            # traditional data update
            elif data is not None:
                prc = data[self.name]
                self._price = prc
                self._prices.values[inow] = prc

        self._positions.values[inow] = self._position
        self._last_pos = self._position

        self._value = self._position * self._price * self.multiplier
        self._values.values[inow] = self._value

        if self._weight == 0 and self._position == 0:
            self._needupdate = False

    @cy.locals(amount=cy.double, update=cy.bint, q=cy.double, outlay=cy.double)
    def allocate(self, amount, update=True):
        """
        This allocates capital to the Security. This is the method used to
        buy/sell the security.

        A given amount of shares will be determined on the current price, a
        commisison will be calculated based on the parent's commission fn, and
        any remaining capital will be passed back up  to parent as an
        adjustment.

        Args:
            * amount (float): Amount of adjustment.
            * update (bool): Force update?

        """

        # will need to update if this has been idle for a while...
        # update if needupdate or if now is stale
        # fetch parent's now since our now is stale
        if self._needupdate or self.now != self.parent.now:
            self.update(self.parent.now)

        # ignore 0 alloc
        # Note that if the price of security has dropped to zero, then it should
        # never be selected by SelectAll, SelectN etc. I.e. we should not open
        # the position at zero price. At the same time, we are able to close
        # it at zero price, because at that point amount=0.
        # Note also that we don't erase the position in an asset which price has
        # dropped to zero (though the weight will indeed be = 0)
        if amount == 0:
            return

        if self.parent is self or self.parent is None:
            raise Exception(
                'Cannot allocate capital to a parentless security')

        if self._price == 0 or np.isnan(self._price):
            raise Exception(
                'Cannot allocate capital to '
                '%s because price is %s as of %s'
                % (self.name, self._price, self.parent.now))

        # buy/sell
        # determine quantity - must also factor in commission
        # closing out?
        if amount == -self._value:
            q = -self._position
        else:
            with np.errstate(divide='raise', invalid='raise'):
                q = amount / (self._price * self.multiplier)
            if self.integer_positions:
                if (self._position > 0) or ((self._position == 0) and (amount > 0)):
                    # if we're going long or changing long position
                    q = math.floor(q)
                else:
                    # if we're going short or changing short position
                    q = math.ceil(q)

        # if q is 0 nothing to do
        if q == 0 or np.isnan(q):
            return

        # this security will need an update, even if pos is 0 (for example if
        # we close the positions, value and pos is 0, but still need to do that
        # last update)
        self._needupdate = True

        # adjust position & value
        self._position += q

        # calculate proper adjustment for parent
        # parent passed down amount so we want to pass
        # -outlay back up to parent to adjust for capital
        # used
        outlay, fee = self.outlay(q)

        # call parent
        self.parent.adjust(-outlay, update=update, flow=False, fee=fee)

    @cy.locals(q=cy.double, p=cy.double)
    def commission(self, q, p):
        """
        Calculates the commission (transaction fee) based on quantity and price.
        Uses the parent's commission_fn.

        Args:
            * q (float): quantity
            * p (float): price

        """
        return self.parent.commission_fn(q, p)

    @cy.locals(q=cy.double)
    def outlay(self, q):
        """
        Determines the complete cash outlay (including commission) necessary
        given a quantity q.
        Second returning parameter is a commission itself.

        Args:
            * q (float): quantity

        """
        fee = self.commission(q, self._price * self.multiplier)
        full_outlay = q * self._price * self.multiplier + fee
        return full_outlay, fee

    def run(self):
        """
        Does nothing - securities have nothing to do on run.
        """
        pass


class Algo(object):

    """
    Algos are used to modularize strategy logic so that strategy logic becomes
    modular, composable, more testable and less error prone. Basically, the
    Algo should follow the unix philosophy - do one thing well.

    In practice, algos are simply a function that receives one argument, the
    Strategy (refered to as target) and are expected to return a bool.

    When some state preservation is necessary between calls, the Algo
    object can be used (this object). The __call___ method should be
    implemented and logic defined therein to mimic a function call. A
    simple function may also be used if no state preservation is neceesary.

    Args:
        * name (str): Algo name

    """

    def __init__(self, name=None):
        self._name = name

    @property
    def name(self):
        """
        Algo name.
        """
        if self._name is None:
            self._name = self.__class__.__name__
        return self._name

    def __call__(self, target):
        raise NotImplementedError("%s not implemented!" % self.name)


class AlgoStack(Algo):

    """
    An AlgoStack derives from Algo runs multiple Algos until a
    failure is encountered.

    The purpose of an AlgoStack is to group a logic set of Algos together. Each
    Algo in the stack is run. Execution stops if one Algo returns False.

    Args:
        * algos (list): List of algos.

    """

    def __init__(self, *algos):
        super(AlgoStack, self).__init__()
        self.algos = algos
        self.check_run_always = any(hasattr(x, 'run_always')
                                    for x in self.algos)

    def __call__(self, target):
        # normal runing mode
        if not self.check_run_always:
            for algo in self.algos:
                if not algo(target):
                    return False
            return True
        # run mode when at least one algo has a run_always attribute
        else:
            # store result in res
            # allows continuation to check for and run
            # algos that have run_always set to True
            res = True
            for algo in self.algos:
                if res:
                    res = algo(target)
                elif hasattr(algo, 'run_always'):
                    if algo.run_always:
                        algo(target)
            return res


class Strategy(StrategyBase):

    """
    Strategy expands on the StrategyBase and incorporates Algos.

    Basically, a Strategy is built by passing in a set of algos. These algos
    will be placed in an Algo stack and the run function will call the stack.

    Furthermore, two class attributes are created to pass data between algos.
    perm for permanent data, temp for temporary data.

    Args:
        * name (str): Strategy name
        * algos (list): List of Algos to be passed into an AlgoStack
        * children (dict, list): Children - useful when you want to create
            strategies of strategies

    Attributes:
        * stack (AlgoStack): The stack
        * temp (dict): A dict containing temporary data - cleared on each call
            to run. This can be used to pass info to other algos.
        * perm (dict): Permanent data used to pass info from one algo to
            another. Not cleared on each pass.

    """

    def __init__(self, name, algos=[], children=None):
        super(Strategy, self).__init__(name, children=children)
        self.stack = AlgoStack(*algos)
        self.temp = {}
        self.perm = {}

    def run(self):
        # clear out temp data
        self.temp = {}

        # run algo stack
        self.stack(self)

        # run children
        for c in self._childrenv:
            c.run()<|MERGE_RESOLUTION|>--- conflicted
+++ resolved
@@ -519,18 +519,10 @@
             self._values.values[inow] = val
 
             try:
-<<<<<<< HEAD
-                ret = self._value / (self._last_value
-                                     + self._net_flows) - 1
-                if ret != ret: # means _weight == NaN
-                    raise ZeroDivisionError
-            except ZeroDivisionError:
-=======
                 with np.errstate(divide='raise', invalid='raise'):
                     ret = self._value / (self._last_value
                                          + self._net_flows) - 1
             except (ZeroDivisionError, FloatingPointError):
->>>>>>> 4d0f3f6e
                 if self._value == 0:
                     ret = 0
                 else:
@@ -554,16 +546,9 @@
                 if c._issec and not c._needupdate:
                     continue
                 try:
-<<<<<<< HEAD
-                    c._weight = c.value / val
-                    if c._weight != c._weight: # means _weight == NaN
-                        c._weight = 0.0
-                except ZeroDivisionError:
-=======
                     with np.errstate(divide='raise', invalid='raise'):
                         c._weight = c.value / val
                 except (ZeroDivisionError, FloatingPointError):
->>>>>>> 4d0f3f6e
                     c._weight = 0.0
 
         # if we have strategy children, we will need to update them in universe
